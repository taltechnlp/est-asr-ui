{
    "sign_in": "Kirjaudu sisään",
    "sign_up": "Luo käyttäjätili",
    "index": {
        "title": "Kotisivu | teksiks.ee",
        "headerTitle": "Kotisivu",
        "headerFiles": "Tiedostot",
        "headerDemo": "Demo",
        "login": "Kirjaudu sisään",
        "heroHeader": "Puheentunnistus: puheesta tekstiksi",
        "heroDescription": "Automaattisen puheentunnistuksen palvelu viron ja suomen kielille sekä käyttöliittymä transkription muokkaamiseen.",
        "ctaButton": "Aloita",
        "demoButton": "Katso demo",
        "howItWorks": "Kuinka tämä toimii?",
        "tekstiksIntro": "on Tallinnan teknillisen yliopiston (TTÜ) Kieliteknologian laboratorion avoin puheentunnistusjärjestelmä. Käyttöliittymään syksyllä 2022 lisätty suomen puheentunnistuksen tuki on kehitetty yhdessä Kielipankin ja Aalto yliopiston kanssa CLARIn-yhteistyönä. Järjestelmä on täysin automatisoitu ja voi käsitellä useita tiedostoja yhtäaikaisesti. Tunnistuksessa voi esiintyä jonoja kiireisinä aikoina, mutta keskimääräinen prosessointiaika on noin puolet nauhoitteen kestosta.",
        "tekstiksIntroRemark": "Tulossa: tiedoston tunnistuksen etenemisen seuranta ja odotettu valmistumisaika.",
        "step1": "1. Lataa suomenkielinen nauhoitus serverille.",
        "step1Desc": "Yleisimmät ääni- ja videoformaatit ovat tuettuja.",
        "step2": "2. Odota transkription valmistumista.",
        "step2Desc": "Koneoppimista hyödyntävä järjestelmä etsii äänitiedostosta puhetta ja yrittää tuottaa sitä vastaavan tekstin.",
        "step3": "3. Korjaa puheentunnistukseen jääneet virheet käsin.",
        "step3Desc": "Tekstin editointi on interaktiivista. Äänen toistaminen ja transkriptio on kohdistettu toisiinsa. Kulloinkin toistettu sana korostetaan korjaamisen helpottamiseksi.",
        "step4": "4. Lataa tiedosto.",
        "step4Desc": "Tällä hetkellä tuki on docx-tiedostoille.",
        "recommendations": "Suositukset",
        "rec1": "Äänitiedostojen tulisi olla mahdollisimman korkealaatuisia, esim. mikrofonilla hiljaisessa ympäristössä nauhoitettuja. Äänitiedoston täytyisi olla bittisyvyydeltään vähintään 16 ja taajuudeltaan 16 KHz, mieluiten WAV-formaatissa.",
        "rec2": "Koska tiedoston maksimikoko on 500 MB, pidemmät WAV-tiedostot voi tallentaa mp3 tai ogg-formaateissa, mutta vähintään 128 kbitin enkoodaus on suositeltava. Stereoäänen muuttaminen monoksi säästää myös tilaa (tämä muunnos tehdään joka tapauksessa puheentunnistuksen aikana).",
        "rec3": "Järjestelmä ei tue ongelmitta yli kahta tuntia kestäviä nauhoitteita. Näin pitkien tiedostojen tunnistus voi epäonnistua. Suosittelemme pitkien tiedostojen pilkkomista ennen palvelun käyttöä.",
        "rec4": "Rajallisten resurssien johdosta pyydämme lataamaan päivässä korkeintaan kymmenen nauhoitetta. Muutoin kaikkien käyttäjien odotusajat pitenevät. Jos sinulla on tarve tehdä puheentunnistus suureen määrään tiedostoja (esim. koko äänitearkistoon), pyydämme ottamaan yhteyttä ylläpitäjiin.",
        "citing": "Viittaaminen",
        "citing1": "Jos käytät tätä järjestelmää tutkimuksessa, pyydämme viittaamaan alla listattuun tutkimukseen julkaisussasi (ladattavissa",
        "citing2": "täältä",
        "os": "Avoin lähdekoodi",
        "osDesc": "pohjautuu avoimen lähdekoodin ratkaisuihin, jotka on helppo ottaa käyttöön myös paikallisesti. Tunnistuksen voi ajaa myös Docker-kontista (suositeltu ratkaisu).",
        "osASR": "Puheentunnistusjärjestelmä. Tämä toimii vaiheistettuna prosessina, jonka etenemistä voi seurata. Käyttö komentoriviltä.",
<<<<<<< HEAD
        "osServer": "Serveriratkaisu mahdollistaa yksinkertaisen APIn kautta tehdyn puheentunnistuksen. Myös tunnistuksen reaaliaikaisten tietojen palauttamista tuetaan. ",
=======
        "osServer": "Serveriratkaisu joka mahdollistaa yksinkertaisen APIn kautta tehdyn puheentunnistuksen. Myös tunnistuksen reaaliaikaisten tietojen palauttaminen on tuettu. ",
        "finnish": "Suomalainen puheentunnistus",
        "finnish1": "Suomen puheentunnistusta on kehitetty yhteistyössä Suomen kielipankin ja Aalto-yliopiston kanssa. Puhetallenteet käsitellään Suomen Kielipankin isännöimässä palvelussa.",
>>>>>>> 2f6297aa
        "contact": "Yhteystiedot",
        "terms": "Käyttöehdot"
    },
    "signin": {
        "passwordError": "Virhe sisäänkirjautumisessa. Väärä salasana.",
        "emailError": "Virhe sisäänkirjautumisessa. Käyttäjätiliä ei löydy tällä sähköpostiosoitteella.",
        "header": "Kirjaudu sisään | tekstiks.ee",
        "login": "Kirjaudu sisään",
        "register": "Rekisteröidy",
        "password": "Salasana",
        "email": "Sähköpostiosoite",
        "forgotPassword": "Unohtuiko salasana?"
    },
    "signup": {
        "header": "Rekisteröidy | tekstiks.ee",
        "register": "Rekisteröidy",
        "name": "Nimi",
        "password": "Salasana",
        "passwordConfirm": "Toista salasana",
        "email": "Sähköpostiosoite",
        "passwordsDontMatch": "Salasana ei ole oikein!",
        "userExists": "Käyttäjätili on jo olemassa tällä sähköpostiosoitteella. Salasanan voi asettaa uudelleen.",
        "emailIncorrect": "Sähköpostiosoite ei ole oikein!",
        "success": "Tilin luominen onnistui! Vahvistussähköposti lähetetty."
    },
    "files": {
        "title": "Tiedostot | tekstiks.ee",
        "uploadButton": "Lähetä tiedosto",
        "filename": "Tiedoston nimi",
        "status": "Tila",
        "uploadedAt": "Tiedosto ladattu",
        "actions": "Toiminnot",
        "openButton": "Avaa",
        "downloadButton": "Lataa",
        "deleteButton": "Poista",
        "statusReady": "VALMIS",
        "statusError": "TRANSKRIPTIO EPÄONNISTUI",
        "statusProcessing": "KÄSITELLÄÄN",
        "statusUploaded": "JONOSSA",
        "uploadHeader": "Lähetä äänitiedosto",
        "supportedFormats": "Tuetut tiedostomuodot: wav, mp3, ogg",
        "fileSizeLimit": "Tiedoston enimmäiskoko on noin 500MB",
        "cancel": "Poista",
        "delete": "Poista lopullisesti",
        "fileDeletion": "Poista tiedosto",
        "fileDeletionWarning": "Varoitus! Tämä poistaa tiedoston ja transkription lopullisesti. Oletko varma, että haluat jatkaa?",
        "uploadError": "Tiedoston lähettäminen epäonnistui!"
    },
    "me": {
        "title": "Käyttäjätiedot | tekstiks.ee",
        "header": "Käyttäjätiedot",
        "email": "Sähköposti",
        "name": "Nimi",
        "logoutButton": "Kirjaudu ulos"
    },
    "file": {
        "toolbarUndo": "Kumoa",
        "toolbarRedo": "Toista",
        "toolbarDownload": "Lataa"
    },
    "speakerSelect": {
        "addNew": "Lisää uusi puhuja",
        "save": "Tallenna",
        "edit": "Muokkaa"
    },
    "contact": {
        "title": "Yhteystiedot | tekstiks.ee"
    },
    "terms": {
        "title": "Käyttösäännöt | tekstiks.ee",
        "h1": "Palvelun käyttöehdot",
        "serviceProvider": "Palveluntarjoaja",
        "terms1": "Tekstiks.ee on julkisesti saatavilla oleva palvelu, jossa voit käyttää Tallinnan teknillisen yliopiston Ohjelmistotieteen instituutin kieliteknologian laboratorion luomaa puheentunnistusohjelmistoa. Puheentunnistusohjelmisto on avoimen lähdekoodin, ja se voidaan ottaa käyttöön paikallisesti.",
        "terms2": "Suomenkielistä puheentunnistusta käytettäessä äänitallenne ja sen tiedostonimi siirretään persoonattomassa muodossa Kielipankin puheentunnistuspalveluun. Heidän palvelunsa on tietojenkäsittelijä, mutta ei tallenna tietoja pitkällä aikavälillä.",
        "terms3": "Palvelun käyttäminen edellyttää tilin luomista. Tiliä käytetään vain mahdollistamaan myöhemmin lataamiesi ääni- ja videotallenteiden käyttö. Se auttaa myös suojaamaan puheentunnistuksen tuloksena syntyvää tekstitranskriptiota ja käyttäjän yksityisyyttä.",
        "terms4": "Tiedot tallennetaan Tallinnan teknillisen yliopiston hallinnoimille palvelimille. Nämä sijaitsevat Virossa. Käyttäjällä on vapaus poistaa ladattuja tiedostoja, minkä seurauksena ne poistetaan pysyvästi yhdessä niihin liittyvien tekstitranskriptioiden kanssa.",
        "terms5": "Järjestelmä ei tallenna käyttäjästä enempää henkilötietoja kuin rekisteröinnin yhteydessä pyydetty sähköpostiosoite ja nimi. Tällä hetkellä ei ole muita palveluita, jotka valvovat käyttäjien käyttäytymistä. Palveluntarjoaja voi vapaasti käyttää niitä, tässä tapauksessa pyytämällä lisäsuostumusta.",
        "terms6": "Järjestelmään ladattuja tietoja voidaan käyttää järjestelmän parantamiseen vianmäärityksen aikana. Puhelutallenteita ei käytetä yhdessä käyttäjän tunnistetietojen kanssa.",
        "validFrom": "Käyttöehdot ovat voimassa 23.10.2022 alkaen."
        
    },
    "demo": {
        "title": "Demo"
    },
    "passwordReset": {
        "title": "Unohtunut salasana | teksiks.ee",
        "header": "Unohtunut salasana",
        "submit": "Pyydä salasanan vaihtoa",
        "success": "Pyyntö onnistui! Sähköpostiisi on lähetetty linkki, josta voit vaihtaa salasanan!",
        "error": "Pyyntö epäonnistui!",
        "password": "Salasana",
        "passwordConfirm": "Toista salasana",
        "passwordsDontMatch": "Salasanat eivät vastaa toisiaan!",
        "change": "Vaihda salasana"
    }
}<|MERGE_RESOLUTION|>--- conflicted
+++ resolved
@@ -33,13 +33,9 @@
         "os": "Avoin lähdekoodi",
         "osDesc": "pohjautuu avoimen lähdekoodin ratkaisuihin, jotka on helppo ottaa käyttöön myös paikallisesti. Tunnistuksen voi ajaa myös Docker-kontista (suositeltu ratkaisu).",
         "osASR": "Puheentunnistusjärjestelmä. Tämä toimii vaiheistettuna prosessina, jonka etenemistä voi seurata. Käyttö komentoriviltä.",
-<<<<<<< HEAD
         "osServer": "Serveriratkaisu mahdollistaa yksinkertaisen APIn kautta tehdyn puheentunnistuksen. Myös tunnistuksen reaaliaikaisten tietojen palauttamista tuetaan. ",
-=======
-        "osServer": "Serveriratkaisu joka mahdollistaa yksinkertaisen APIn kautta tehdyn puheentunnistuksen. Myös tunnistuksen reaaliaikaisten tietojen palauttaminen on tuettu. ",
         "finnish": "Suomalainen puheentunnistus",
         "finnish1": "Suomen puheentunnistusta on kehitetty yhteistyössä Suomen kielipankin ja Aalto-yliopiston kanssa. Puhetallenteet käsitellään Suomen Kielipankin isännöimässä palvelussa.",
->>>>>>> 2f6297aa
         "contact": "Yhteystiedot",
         "terms": "Käyttöehdot"
     },
