<script lang="ts">
	import { _ } from 'svelte-i18n';
    import { editor } from '$lib/stores.svelte';
    import { downloadHandler } from '$lib/download';
    import { toSRT } from '$lib/helpers/converters/srtFormat';
    import { toTRS } from '$lib/helpers/converters/trsFormat';
    let { fileName } = $props();
	let downloadOptions = [
		{ id: 1, text: `Word (.docx)` },
		{ id: 2, text: `JSON` },
		{ id: 3, text: `SRT (.srt)` },
		{ id: 4, text: `TRS (.trs)` }
	];
	let format = $state();
    let includeNames = $state(true);
    let includeTimeCodes = $state(false);
    let isGenerating = $state(false);
</script>

<input type="checkbox" id="download-modal" class="modal-toggle" />
<div class="modal">
	<div class="modal-box" style="max-width: 21rem">
		<h3 class="font-bold text-lg">{$_('editor.download.heading')}</h3>
		<p class="py-4">
			{$_('editor.download.description')}
		</p>
        <fieldset class="w-72 mt-5">
            <label class="cursor-pointer flex flex-col">
                <span class="label-text">
                    {$_('editor.download.format')}
                </span>
                <select bind:value={format} class="select select-primary w-full">
                    {#each downloadOptions as opt}
                    <option value={opt}>
                        {opt.text}
                    </option>
                    {/each}
                </select>
            </label>
            {#if format && format.id === 1}
            <div class="form-control mt-3">
                <label class="label cursor-pointer flex">
                    <span class="label-text">{$_('editor.download.includeNames')}</span>
                    <input type="checkbox" class="" bind:checked={includeNames} />
                </label>
            </div>
            <div class="form-control mt-3">
                <label class="label cursor-pointer flex">
                    <span class="label-text">{$_('editor.download.includeTimeCodes')}</span>
                    <input type="checkbox" class="" bind:checked={includeTimeCodes} />
                </label>
            </div>
            {/if}
            <div class="mt-5 flex justify-between">
                <button
                class="btn btn-primary"
                class:loading={isGenerating}
                disabled={isGenerating}
                onclick={async () => {
                    if (format.id === 1) {
                        downloadHandler($editor.getJSON(), '', fileName, includeNames, includeTimeCodes);
                        document.getElementById('download-modal')?.click();
                    } else if (format.id === 2) {
                        const blob = new Blob([JSON.stringify($editor.getJSON())], {type: "application/json"});
                        const url = window.URL.createObjectURL(blob);
                        const a = document.createElement('a');
                        a.href = url;
                        a.download = 'transkriptsioon.json';
                        document.body.appendChild(a); // need to append the element to the dom -> otherwise it will not work in firefox
                        a.click();
                        a.remove();
                        document.getElementById('download-modal')?.click();
                    } else if (format.id === 3) {
<<<<<<< HEAD
                        isGenerating = true;
                        try {
                            // Use setTimeout to allow UI to update with loading state
                            await new Promise(resolve => setTimeout(resolve, 10));
                            const srtContent = toSRT($editor.getJSON());
                            const blob = new Blob([srtContent], {type: "text/plain"});
                            const url = window.URL.createObjectURL(blob);
                            const a = document.createElement('a');
                            a.href = url;
                            a.download = `${fileName}.srt`;
                            document.body.appendChild(a); // need to append the element to the dom -> otherwise it will not work in firefox
                            a.click();
                            a.remove();
                            document.getElementById('download-modal')?.click();
                        } finally {
                            isGenerating = false;
                        }
=======
                        const srtContent = toSRT($editor.getJSON());
                        const blob = new Blob([srtContent], {type: "text/plain"});
                        const url = window.URL.createObjectURL(blob);
                        const a = document.createElement('a');
                        a.href = url;
                        a.download = `${fileName}.srt`;
                        document.body.appendChild(a); // need to append the element to the dom -> otherwise it will not work in firefox
                        a.click();
                        a.remove();
                    } else if (format.id === 4) {
                        const trsContent = toTRS($editor.getJSON(), fileName);
                        const blob = new Blob([trsContent], {type: "application/xml"});
                        const url = window.URL.createObjectURL(blob);
                        const a = document.createElement('a');
                        a.href = url;
                        a.download = `${fileName}.trs`;
                        document.body.appendChild(a); // need to append the element to the dom -> otherwise it will not work in firefox
                        a.click();
                        a.remove();
>>>>>>> 0465e7c0
                    }
					}}>
                    {#if isGenerating}
                        <span class="loading loading-spinner"></span>
                        {$_('editor.download.generating')}
                    {:else}
                        {$_('editor.download.download')}
                    {/if}
                </button>
                <label for="download-modal" class="btn btn-outline">{$_('editor.download.cancel')}</label>
            </div>
        </fieldset>
	</div>
</div><|MERGE_RESOLUTION|>--- conflicted
+++ resolved
@@ -71,7 +71,6 @@
                         a.remove();
                         document.getElementById('download-modal')?.click();
                     } else if (format.id === 3) {
-<<<<<<< HEAD
                         isGenerating = true;
                         try {
                             // Use setTimeout to allow UI to update with loading state
@@ -89,27 +88,24 @@
                         } finally {
                             isGenerating = false;
                         }
-=======
-                        const srtContent = toSRT($editor.getJSON());
-                        const blob = new Blob([srtContent], {type: "text/plain"});
-                        const url = window.URL.createObjectURL(blob);
-                        const a = document.createElement('a');
-                        a.href = url;
-                        a.download = `${fileName}.srt`;
-                        document.body.appendChild(a); // need to append the element to the dom -> otherwise it will not work in firefox
-                        a.click();
-                        a.remove();
                     } else if (format.id === 4) {
-                        const trsContent = toTRS($editor.getJSON(), fileName);
-                        const blob = new Blob([trsContent], {type: "application/xml"});
-                        const url = window.URL.createObjectURL(blob);
-                        const a = document.createElement('a');
-                        a.href = url;
-                        a.download = `${fileName}.trs`;
-                        document.body.appendChild(a); // need to append the element to the dom -> otherwise it will not work in firefox
-                        a.click();
-                        a.remove();
->>>>>>> 0465e7c0
+                        isGenerating = true;
+                        try {
+                            // Use setTimeout to allow UI to update with loading state
+                            await new Promise(resolve => setTimeout(resolve, 10));
+                            const trsContent = toTRS($editor.getJSON(), fileName);
+                            const blob = new Blob([trsContent], {type: "application/xml"});
+                            const url = window.URL.createObjectURL(blob);
+                            const a = document.createElement('a');
+                            a.href = url;
+                            a.download = `${fileName}.trs`;
+                            document.body.appendChild(a); // need to append the element to the dom -> otherwise it will not work in firefox
+                            a.click();
+                            a.remove();
+                            document.getElementById('download-modal')?.click();
+                        } finally {
+                            isGenerating = false;
+                        }
                     }
 					}}>
                     {#if isGenerating}
