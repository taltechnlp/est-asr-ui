--- conflicted
+++ resolved
@@ -9,76 +9,6 @@
 });
 
 export const WordColor = Extension.create({
-<<<<<<< HEAD
-    name: 'wordColor',
-    addProseMirrorPlugins() {
-        let wordColor =
-            new Plugin({
-                key: new PluginKey('wordColor'),
-                state: {
-                    init(plugins, editorState) {
-                        let lastPos = 0;
-                        let posMap = [];
-                        let posOffset = 0
-                        let limit = editorState.doc.nodeSize - 2
-                        editorState.doc.nodesBetween(0, limit, (node, pos, parent) => {
-                            const mark = node.marks.find(x => x.type.name === "word")
-                            if (mark) {
-                                posMap.push({ ...mark.attrs, startPos: pos + posOffset, node, endPos: pos + posOffset + node.nodeSize })
-                            }
-                        })
-                        return { set: DecorationSet.create(editorState.doc, []), lastPos, posMap }
-                    },
-                    apply(tr, state, oldState, newState) {
-                        if (tr.getMeta('wordColor')) {
-                            const { id, start, end, event } = tr.getMeta('wordColor');
-                            const node = state.posMap.find(x => x.id === id)
-                            if (node && event == 'in') {
-                                return {
-                                    set: DecorationSet.create(tr.doc, [
-                                        Decoration.inline(0, node.startPos - 1, { style: "color: #9b9b9b" }),
-                                        Decoration.inline(node.startPos, node.endPos, { style: "color: #70acc7" }),
-                                    ]),
-                                    lastPos: node.startPos,
-                                    posMap: state.posMap
-                                }
-                            }
-                            else if (node && event == 'out') {
-                                return {
-                                    set: DecorationSet.create(tr.doc, [
-                                        Decoration.inline(0, node.endPos, { style: "color: #9b9b9b" })
-                                    ]),
-                                    lastPos: node.startPos,
-                                    posMap: state.posMap
-                                }
-                            }
-                            return state
-                        }
-                        else return {
-                            set: state.set.map(tr.mapping, tr.doc), lastPos: state.lastPos,
-                            posMap: state.posMap
-                        }
-                    }
-                },
-                props: {
-                    handleDOMEvents: {
-                        "progress": (view, event) => {
-                            // console.log("plugin", event)
-                            return true
-                        }
-                    },
-                    handleClick(view, pos, event) {
-                        // console.log(event, pos, view)
-                        // console.log("A key was pressed!", view, event)
-                        if (view.state.doc.nodeAt(pos) && view.state.doc.nodeAt(pos).marks && view.state.doc.nodeAt(pos).marks[0]) {
-                            const attrs = view.state.doc.nodeAt(pos).marks[0].attrs
-                            if (attrs.start && ws && ws.getDuration() > 0)
-                                ws.seekAndCenter(attrs.start / ws.getDuration())
-                                console.log(attrs.start / ws.getDuration())
-                            // console.log(ws.seekTo(attrs.start / ws.getDuration()) /* ws.seekTo(attrs.start / ws.getDuration()) */)
-                        }
-                        // console.log(pos, view.state.doc.nodeAt(pos).marks, view.state.doc.resolve(pos).textOffset, view.state.doc.nodeAt(pos).nodeSize)
-=======
 	name: 'wordColor',
 	addProseMirrorPlugins() {
 		let wordColor = new Plugin({
@@ -157,7 +87,6 @@
 						// console.log(ws.seekTo(attrs.start / ws.getDuration()) /* ws.seekTo(attrs.start / ws.getDuration()) */)
 					}
 					// console.log(pos, view.state.doc.nodeAt(pos).marks, view.state.doc.resolve(pos).textOffset, view.state.doc.nodeAt(pos).nodeSize)
->>>>>>> becb599d
 
 					return true; // We did not handle this
 				},
