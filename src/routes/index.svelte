<<<<<<< HEAD
=======
<script context="module">
</script>

<script>
  import { user } from '$lib/stores';
  let myData;

  user.subscribe(value => {
    myData = value;
  });
</script>

>>>>>>> dc70cd12
<svelte:head>
	<title>Sinu failid | teksiks.ee</title>
</svelte:head>

<h1 class="text-4xl mb-10 font-extrabold">Mu nimi on {myData ? myData.name : "varsti selgub"}</h1>

<!-- {#each me as {name, email}}
  <div class="card text-center shadow-2xl mb-20">
    ${name}
  </div>
{/each} --><|MERGE_RESOLUTION|>--- conflicted
+++ resolved
@@ -1,23 +1,20 @@
-<<<<<<< HEAD
-=======
 <script context="module">
 </script>
 
 <script>
-  import { user } from '$lib/stores';
-  let myData;
+	import { user } from '$lib/stores';
+	let myData;
 
-  user.subscribe(value => {
-    myData = value;
-  });
+	user.subscribe((value) => {
+		myData = value;
+	});
 </script>
 
->>>>>>> dc70cd12
 <svelte:head>
 	<title>Sinu failid | teksiks.ee</title>
 </svelte:head>
 
-<h1 class="text-4xl mb-10 font-extrabold">Mu nimi on {myData ? myData.name : "varsti selgub"}</h1>
+<h1 class="text-4xl mb-10 font-extrabold">Mu nimi on {myData ? myData.name : 'varsti selgub'}</h1>
 
 <!-- {#each me as {name, email}}
   <div class="card text-center shadow-2xl mb-20">
