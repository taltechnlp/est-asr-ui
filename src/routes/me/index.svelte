--- conflicted
+++ resolved
@@ -1,23 +1,23 @@
 <script context="module">
 	import { user as userStore } from '$lib/stores';
-	import { client } from "$lib/graphql-client";
-	import { gql } from "graphql-request";
+	import { client } from '$lib/graphql-client';
+	import { gql } from 'graphql-request';
 
 	export async function load({ params, fetch, session, stuff }) {
 		const query = gql`
 			query {
 				me {
-				id
-				email
-				name
+					id
+					email
+					name
 				}
 			}
-		`
-		console.log(params, session, stuff)
-		const { me }  = await client.request(query)
-		console.log("Me", me)
-		userStore.set(me)
-  
+		`;
+		console.log(params, session, stuff);
+		const { me } = await client.request(query);
+		console.log('Me', me);
+		userStore.set(me);
+
 		return {
 			status: 200,
 			props: {
@@ -26,22 +26,17 @@
 		};
 	}
 </script>
+
 <script>
-<<<<<<< HEAD
-</script>
-
-<p>My name is</p>
-=======
 	import { user as userData } from '$lib/stores';
 
-	export let user
+	export let user;
 	let myData;
 
-	userData.subscribe(value => {
+	userData.subscribe((value) => {
 		myData = value;
 	});
 </script>
 
-<p>My name is {myData ? myData.name : "näeb"}</p>
-<p>My name is {user ? user.name : "näeb"}</p>
->>>>>>> dc70cd12
+<p>My name is {myData ? myData.name : 'näeb'}</p>
+<p>My name is {user ? user.name : 'näeb'}</p>