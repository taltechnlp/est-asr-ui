import { handler } from './build/handler.js';
import express from 'express';
<<<<<<< HEAD
/* import { PrismaClient } from '@prisma/client'
export const prisma = new PrismaClient() */
=======
import { PrismaClient } from '@prisma/client';
export const prisma = new PrismaClient();
>>>>>>> 1278d40d

const app = express();

// add a route that lives separately from the SvelteKit app
app.get('/healthcheck', (req, res) => {
	res.end('ok');
});

function start() {
<<<<<<< HEAD

    setTimeout(async function() {

      // Again
      start();
/*       const files = await prisma.file.findMany({
        where: {
          state: {
            equals: "READY"
          }
        }
      })
      console.log(files); */
      // Every 30 sec
    }, 30000);
=======
	setTimeout(async function () {
		console.log('Backup polling.');

		// Again
		start();
		const files = await prisma.file.findMany({
			where: {
				state: {
					equals: 'READY'
				}
			}
		});
		console.log(files);
		// Every 30 sec
	}, 30000);
>>>>>>> 1278d40d
}

// Start infinite backup polling
start();

// let SvelteKit handle everything else, including serving prerendered pages and static assets
app.use(handler);

app.listen(5173, () => {
	console.log('listening on port 5173');
});<|MERGE_RESOLUTION|>--- conflicted
+++ resolved
@@ -1,12 +1,7 @@
 import { handler } from './build/handler.js';
 import express from 'express';
-<<<<<<< HEAD
 /* import { PrismaClient } from '@prisma/client'
 export const prisma = new PrismaClient() */
-=======
-import { PrismaClient } from '@prisma/client';
-export const prisma = new PrismaClient();
->>>>>>> 1278d40d
 
 const app = express();
 
@@ -16,9 +11,8 @@
 });
 
 function start() {
-<<<<<<< HEAD
-
-    setTimeout(async function() {
+	setTimeout(async function () {
+		console.log('Backup polling.');
 
       // Again
       start();
@@ -32,23 +26,6 @@
       console.log(files); */
       // Every 30 sec
     }, 30000);
-=======
-	setTimeout(async function () {
-		console.log('Backup polling.');
-
-		// Again
-		start();
-		const files = await prisma.file.findMany({
-			where: {
-				state: {
-					equals: 'READY'
-				}
-			}
-		});
-		console.log(files);
-		// Every 30 sec
-	}, 30000);
->>>>>>> 1278d40d
 }
 
 // Start infinite backup polling
