--- conflicted
+++ resolved
@@ -34,9 +34,5 @@
   password         String
   resetToken       String?
   resetTokenExpiry BigInt?
-<<<<<<< HEAD
-  files            File[]
-=======
   files             File[]
->>>>>>> f0f028c9
 }